/*
 * Copyright 2013-2015 the original author or authors.
 *
 * Licensed under the Apache License, Version 2.0 (the "License");
 * you may not use this file except in compliance with the License.
 * You may obtain a copy of the License at
 *
 *      http://www.apache.org/licenses/LICENSE-2.0
 *
 * Unless required by applicable law or agreed to in writing, software
 * distributed under the License is distributed on an "AS IS" BASIS,
 * WITHOUT WARRANTIES OR CONDITIONS OF ANY KIND, either express or implied.
 * See the License for the specific language governing permissions and
 * limitations under the License.
 */

package org.springframework.cloud.config.server.environment;

import static org.springframework.util.StringUtils.hasText;

import java.io.File;
import java.io.IOException;
import java.util.HashSet;
import java.util.List;
import java.util.Set;

import org.eclipse.jgit.api.CheckoutCommand;
import org.eclipse.jgit.api.CloneCommand;
import org.eclipse.jgit.api.CreateBranchCommand.SetupUpstreamMode;
import org.eclipse.jgit.api.FetchCommand;
import org.eclipse.jgit.api.Git;
import org.eclipse.jgit.api.ListBranchCommand;
import org.eclipse.jgit.api.ListBranchCommand.ListMode;
import org.eclipse.jgit.api.MergeCommand;
import org.eclipse.jgit.api.MergeResult;
import org.eclipse.jgit.api.ResetCommand;
import org.eclipse.jgit.api.ResetCommand.ResetType;
import org.eclipse.jgit.api.Status;
import org.eclipse.jgit.api.StatusCommand;
import org.eclipse.jgit.api.TransportCommand;
import org.eclipse.jgit.api.errors.GitAPIException;
import org.eclipse.jgit.api.errors.RefNotFoundException;
import org.eclipse.jgit.lib.Ref;
import org.eclipse.jgit.transport.FetchResult;
import org.eclipse.jgit.transport.JschConfigSessionFactory;
import org.eclipse.jgit.transport.OpenSshConfig.Host;
import org.eclipse.jgit.transport.SshSessionFactory;
import org.eclipse.jgit.transport.UsernamePasswordCredentialsProvider;
import org.eclipse.jgit.util.FileUtils;
import org.springframework.beans.factory.InitializingBean;
import org.springframework.core.env.ConfigurableEnvironment;
import org.springframework.core.io.UrlResource;
import org.springframework.util.Assert;
import org.springframework.util.StringUtils;

import com.jcraft.jsch.Session;

/**
 * An {@link EnvironmentRepository} backed by a single git repository.
 *
 * @author Dave Syer
 * @author Roy Clarkson
 * @author Marcos Barbero
 * @author Daniel Lavoie
 * @author Ryan Lynch
 */
public class JGitEnvironmentRepository extends AbstractScmEnvironmentRepository
		implements EnvironmentRepository, SearchPathLocator, InitializingBean {

	private static final String DEFAULT_LABEL = "master";
	private static final String FILE_URI_PREFIX = "file:";

	/**
	 * Timeout (in seconds) for obtaining HTTP or SSH connection (if applicable). Default
	 * 5 seconds.
	 */
	private int timeout = 5;

	private boolean initialized;

	/**
	 * Flag to indicate that the repository should be cloned on startup (not on demand).
	 * Generally leads to slower startup but faster first query.
	 */
	private boolean cloneOnStart = false;

	private JGitEnvironmentRepository.JGitFactory gitFactory = new JGitEnvironmentRepository.JGitFactory();

	private String defaultLabel = DEFAULT_LABEL;

	/**
	 * Flag to indicate that the repository should force pull. If true discard any local
	 * changes and take from remote repository.
	 */
	private boolean forcePull;

	public JGitEnvironmentRepository(ConfigurableEnvironment environment) {
		super(environment);
	}

	public boolean isCloneOnStart() {
		return this.cloneOnStart;
	}

	public void setCloneOnStart(boolean cloneOnStart) {
		this.cloneOnStart = cloneOnStart;
	}

	public int getTimeout() {
		return this.timeout;
	}

	public void setTimeout(int timeout) {
		this.timeout = timeout;
	}

	public JGitFactory getGitFactory() {
		return this.gitFactory;
	}

	public void setGitFactory(JGitFactory gitFactory) {
		this.gitFactory = gitFactory;
	}

	public String getDefaultLabel() {
		return this.defaultLabel;
	}

	public void setDefaultLabel(String defaultLabel) {
		this.defaultLabel = defaultLabel;
	}

	public boolean isForcePull() {
		return forcePull;
	}

	public void setForcePull(boolean forcePull) {
		this.forcePull = forcePull;
	}

	@Override
	public synchronized Locations getLocations(String application, String profile,
			String label) {
		if (label == null) {
			label = this.defaultLabel;
		}
		String version = refresh(label);
		return new Locations(application, profile, label, version,
				getSearchLocations(getWorkingDirectory(), application, profile, label));
	}

	@Override
	public void afterPropertiesSet() throws Exception {
		Assert.state(getUri() != null,
				"You need to configure a uri for the git repository");
		if (this.cloneOnStart) {
			initClonedRepository();
		}
	}

	/**
	 * Get the working directory ready.
	 */
	private String refresh(String label) {
		initialize();
		Git git = null;
		try {
			git = createGitClient();
			if (shouldPull(git)) {
<<<<<<< HEAD
				FetchResult fetchResult = fetch(git, label);
				//checkout after fetch so we can get any new branches, tags, ect.
				checkout(git, label);
				if(isBranch(git, label)) {
                			//merge results from fetch
                    			MergeResult mergeResult = merge(git, label);
=======
				fetch(git, label);
                //checkout after fetch so we can get any new branches, tags, ect.
				checkout(git, label);
				if(isBranch(git, label)) {
                    //merge results from fetch
                    merge(git, label);
>>>>>>> 33649fde
					if (!isClean(git)) {
						logger.warn("The local repository is dirty. Resetting it to origin/"
								+ label + ".");
						resetHard(git, label, "refs/remotes/origin/" + label);
					}
				}
			}
			else{
				//nothing to update so just checkout
				checkout(git, label);
			}
			//always return what is currently HEAD as the version
			return git.getRepository().getRef("HEAD").getObjectId().getName();
		}
		catch (RefNotFoundException e) {
			throw new NoSuchLabelException("No such label: " + label);
		}
		catch (GitAPIException e) {
			throw new IllegalStateException("Cannot clone or checkout repository", e);
		}
		catch (Exception e) {
			throw new IllegalStateException("Cannot load environment", e);
		}
		finally {
			try {
				if (git != null) {
					git.close();
				}
			}
			catch (Exception e) {
				this.logger.warn("Could not close git repository", e);
			}
		}
	}

	/**
	 * Clones the remote repository and then opens a connection to it.
	 * @throws GitAPIException
	 * @throws IOException
	 */
	private void initClonedRepository() throws GitAPIException, IOException {
		if (!getUri().startsWith(FILE_URI_PREFIX)) {
			deleteBaseDirIfExists();
			Git git = cloneToBasedir();
			if (git != null) {
				git.close();
			}
			git = openGitRepository();
			if (git != null) {
				git.close();
			}
		}

	}

	private Ref checkout(Git git, String label) throws GitAPIException {
		CheckoutCommand checkout = git.checkout();
		if (shouldTrack(git, label)) {
			trackBranch(git, checkout, label);
		}
		else {
			// works for tags and local branches
			checkout.setName(label);
		}
		return checkout.call();
	}


	public /*public for testing*/ boolean shouldPull(Git git) throws GitAPIException {
		boolean shouldPull;
		Status gitStatus = git.status().call();
		boolean isWorkingTreeClean = gitStatus.isClean();
		String originUrl = git.getRepository().getConfig().getString("remote", "origin",
				"url");

		if (this.forcePull && !isWorkingTreeClean) {
			shouldPull = true;
			logDirty(gitStatus);
		}
		else {
			shouldPull = isWorkingTreeClean && originUrl != null;
		}
		if (!isWorkingTreeClean && !this.forcePull) {
			this.logger.info("Cannot pull from remote " + originUrl
					+ ", the working tree is not clean.");
		}
		return shouldPull;
	}

	@SuppressWarnings("unchecked")
	private void logDirty(Status status) {
		Set<String> dirties = dirties(status.getAdded(), status.getChanged(),
				status.getRemoved(), status.getMissing(), status.getModified(),
				status.getConflicting(), status.getUntracked());
		this.logger.warn(String.format("Dirty files found: %s", dirties));
	}

	@SuppressWarnings("unchecked")
	private Set<String> dirties(Set<String>... changes) {
		Set<String> dirties = new HashSet<>();
		for (Set<String> files : changes) {
			dirties.addAll(files);
		}
		return dirties;
	}

	private boolean shouldTrack(Git git, String label) throws GitAPIException {
		return isBranch(git, label) && !isLocalBranch(git, label);
	}

	private FetchResult fetch(Git git, String label) {
		FetchCommand fetch = git.fetch().setRemote("origin");
		setTimeout(fetch);
		try {
			if (hasText(getUsername())) {
				setCredentialsProvider(fetch);
			}

			FetchResult result = fetch.call();
			if(result.getTrackingRefUpdates() != null && result.getTrackingRefUpdates().size() > 0) {
				this.logger.info("Fetched for remote " + label + " and found " + result.getTrackingRefUpdates().size()
					+ " updates");
			}
			return result;
		}
		catch (Exception ex) {
			this.logger.warn("Could not fetch remote for " + label + " remote: " + git
					.getRepository().getConfig().getString("remote", "origin", "url"));
			return null;
		}
	}

	private MergeResult merge(Git git, String label) {
		try {
			MergeCommand merge = git.merge();
			merge.include(git.getRepository().getRef("origin/" + label));
			MergeResult result = merge.call();
			if(!result.getMergeStatus().isSuccessful()) {
				this.logger.warn("Merged from remote " + label + " with result " + result.getMergeStatus());
			}
			return result;
		}
		catch (Exception ex) {
			this.logger.warn("Could not merge remote for " + label + " remote: " + git
					.getRepository().getConfig().getString("remote", "origin", "url"));
			return null;
		}
	}

	private Ref resetHard(Git git, String label, String ref) {
		ResetCommand reset = git.reset();
		reset.setRef(ref);
		reset.setMode(ResetType.HARD);
		try {
			Ref resetRef = reset.call();
			if(resetRef != null) {
				this.logger.info("Reset label " + label + " to version " + resetRef.getObjectId());
			}
			return resetRef;
		}
		catch (Exception ex) {
			this.logger.warn("Could not reset to remote for " + label + " (current ref="
					+ ref + "), remote: " + git.getRepository().getConfig()
							.getString("remote", "origin", "url"));
			return null;
		}
	}

	private Git createGitClient() throws IOException, GitAPIException {
		if (new File(getBasedir(), ".git").exists()) {
			return openGitRepository();
		}
		else {
			return copyRepository();
		}
	}

	// Synchronize here so that multiple requests don't all try and delete the base dir
	// together (this is a once only operation, so it only holds things up on the first
	// request).
	private synchronized Git copyRepository() throws IOException, GitAPIException {
		deleteBaseDirIfExists();
		getBasedir().mkdirs();
		Assert.state(getBasedir().exists(), "Could not create basedir: " + getBasedir());
		if (getUri().startsWith(FILE_URI_PREFIX)) {
			return copyFromLocalRepository();
		}
		else {
			return cloneToBasedir();
		}
	}

	private Git openGitRepository() throws IOException {
		Git git = this.gitFactory.getGitByOpen(getWorkingDirectory());
		return git;
	}

	private Git copyFromLocalRepository() throws IOException {
		Git git;
		File remote = new UrlResource(StringUtils.cleanPath(getUri())).getFile();
		Assert.state(remote.isDirectory(), "No directory at " + getUri());
		File gitDir = new File(remote, ".git");
		Assert.state(gitDir.exists(), "No .git at " + getUri());
		Assert.state(gitDir.isDirectory(), "No .git directory at " + getUri());
		git = this.gitFactory.getGitByOpen(remote);
		return git;
	}

	private Git cloneToBasedir() throws GitAPIException {
		CloneCommand clone = this.gitFactory.getCloneCommandByCloneRepository()
				.setURI(getUri()).setDirectory(getBasedir());
		setTimeout(clone);
		if (hasText(getUsername())) {
			setCredentialsProvider(clone);
		}
		return clone.call();
	}

	private void deleteBaseDirIfExists() {
		if (getBasedir().exists()) {
			try {
				FileUtils.delete(getBasedir(), FileUtils.RECURSIVE);
			}
			catch (IOException e) {
				throw new IllegalStateException("Failed to initialize base directory", e);
			}
		}
	}

	private void initialize() {
		if (getUri().startsWith("file:") && !this.initialized) {
			SshSessionFactory.setInstance(new JschConfigSessionFactory() {
				@Override
				protected void configure(Host hc, Session session) {
					session.setConfig("StrictHostKeyChecking", "no");
				}
			});
			this.initialized = true;
		}
	}

	private void setCredentialsProvider(TransportCommand<?, ?> cmd) {
		cmd.setCredentialsProvider(
				new UsernamePasswordCredentialsProvider(getUsername(), getPassword()));
	}

	private void setTimeout(TransportCommand<?, ?> pull) {
		pull.setTimeout(this.timeout);
	}

	private boolean isClean(Git git) {
		StatusCommand status = git.status();
		try {
			return status.call().isClean();
		}
		catch (Exception e) {
			this.logger
					.warn("Could not execute status command on local repository. Cause: ("
							+ e.getClass().getSimpleName() + ") " + e.getMessage());

			return false;
		}
	}

	private void trackBranch(Git git, CheckoutCommand checkout, String label) {
		checkout.setCreateBranch(true).setName(label)
				.setUpstreamMode(SetupUpstreamMode.TRACK)
				.setStartPoint("origin/" + label);
	}

	private boolean isBranch(Git git, String label) throws GitAPIException {
		return containsBranch(git, label, ListMode.ALL);
	}

	private boolean isLocalBranch(Git git, String label) throws GitAPIException {
		return containsBranch(git, label, null);
	}

	private boolean containsBranch(Git git, String label, ListMode listMode)
			throws GitAPIException {
		ListBranchCommand command = git.branchList();
		if (listMode != null) {
			command.setListMode(listMode);
		}
		List<Ref> branches = command.call();
		for (Ref ref : branches) {
			if (ref.getName().endsWith("/" + label)) {
				return true;
			}
		}
		return false;
	}

	/**
	 * Wraps the static method calls to {@link org.eclipse.jgit.api.Git} and
	 * {@link org.eclipse.jgit.api.CloneCommand} allowing for easier unit testing.
	 */
	static class JGitFactory {

		public Git getGitByOpen(File file) throws IOException {
			Git git = Git.open(file);
			return git;
		}

		public CloneCommand getCloneCommandByCloneRepository() {
			CloneCommand command = Git.cloneRepository();
			return command;
		}
	}
}<|MERGE_RESOLUTION|>--- conflicted
+++ resolved
@@ -167,21 +167,12 @@
 		try {
 			git = createGitClient();
 			if (shouldPull(git)) {
-<<<<<<< HEAD
-				FetchResult fetchResult = fetch(git, label);
+				fetch(git, label);
 				//checkout after fetch so we can get any new branches, tags, ect.
 				checkout(git, label);
 				if(isBranch(git, label)) {
-                			//merge results from fetch
-                    			MergeResult mergeResult = merge(git, label);
-=======
-				fetch(git, label);
-                //checkout after fetch so we can get any new branches, tags, ect.
-				checkout(git, label);
-				if(isBranch(git, label)) {
-                    //merge results from fetch
-                    merge(git, label);
->>>>>>> 33649fde
+					//merge results from fetch
+					merge(git, label);
 					if (!isClean(git)) {
 						logger.warn("The local repository is dirty. Resetting it to origin/"
 								+ label + ".");
